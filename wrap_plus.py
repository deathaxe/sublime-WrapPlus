--- conflicted
+++ resolved
@@ -233,13 +233,8 @@
 latex_hack = r'(?:\\)(?!,|;|&|%|text|emph|cite|\w?(page)?ref|url|footnote|(La)*TeX)'
 rest_directive = r'(?:\.\.)'
 field_start = r'(?:[:@])'  # rest, javadoc, jsdoc, etc.
-<<<<<<< HEAD
 new_paragraph_pattern = re.compile(
-    r'^[\t ]*' + OR(numbered_list, lettered_list, bullet_list, field_start))
-=======
-new_paragraph_pattern = re.compile(r'^[\t ]*' +
-    OR(lettered_list, bullet_list, field_start))
->>>>>>> 02a5a71d
+    r'^[\t ]*' + OR(lettered_list, bullet_list, field_start))
 space_prefix_pattern = re.compile(r'^[ \t]*')
 # XXX: Does not handle escaped colons in field name.
 fields = OR(r':[^:]+:', '@[a-zA-Z]+ ')
@@ -288,17 +283,14 @@
             return not indent
         if prev_line[0] == ' ' or prev_line[0] == '\t':
             # prev_line might be a numbered list or a normal paragraph
-            return self._is_real_numbered_list(prev_line_r, prev_line, limit-1, indent=True)
+            return self._is_real_numbered_list(prev_line_r, prev_line, limit - 1, indent=True)
         if numbered_list_pattern.match(prev_line):
-            return self._is_real_numbered_list(prev_line_r, prev_line, limit-1)
-        return False # previous line appears to be a normal paragraph
+            return self._is_real_numbered_list(prev_line_r, prev_line, limit - 1)
+        return False  # previous line appears to be a normal paragraph
 
     def _is_paragraph_start(self, line_r, line):
         # Certain patterns at the beginning of the line indicate this is the
         # beginning of a paragraph.
-<<<<<<< HEAD
-        return new_paragraph_pattern.match(line) is not None
-=======
         if new_paragraph_pattern.match(line):
             return True
         if numbered_list_pattern.match(line):
@@ -306,7 +298,6 @@
             debug('is {}a paragraph continuation'.format('not ' if result else ''))
             return result
         return False
->>>>>>> 02a5a71d
 
     def _is_paragraph_break(self, line_r, line, pure=False):
         """A paragraph "break" is something like a blank line, or a horizontal line,
